--- conflicted
+++ resolved
@@ -41,13 +41,11 @@
 * honour specifiers in unit files that resolve to some very basic
   /etc/os-release data, such as ID, VERSION_ID, BUILD_ID, VARIANT_ID.
 
-<<<<<<< HEAD
 * cryptsetup: allow encoding key directly in /etc/crypttab, maybe with a
   "base64:" prefix. Useful in particular for pkcs11 mode.
-=======
+
 * cryptsetup: reimplement the mkswap/mke2fs in cryptsetup-generator to use
   systemd-makefs.service instead.
->>>>>>> 68bda079
 
 * socket units: allow creating a udev monitor socket with ListenDevices= or so,
   with matches, then actviate app thorugh that passing socket oveer
