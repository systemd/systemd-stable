--- conflicted
+++ resolved
@@ -513,10 +513,8 @@
 
 bool kexec_loaded(void);
 
-<<<<<<< HEAD
 int prot_from_flags(int flags);
-=======
+
 unsigned long cap_last_cap(void);
->>>>>>> 64685e0c
 
 #endif